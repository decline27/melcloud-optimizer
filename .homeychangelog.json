--- conflicted
+++ resolved
@@ -102,16 +102,13 @@
     "en": "Updated readme"
   },
   "13.4.4": {
-<<<<<<< HEAD
     "en": "Bug fix"
+  },
+  "13.4.5": {
+    "en": "New pris api for all EU markets you dont need to have tibber as provider"
   },
   "13.5.0": {
     "en": "Bug fix"
-=======
-    "en": "bug "
-  },
-  "13.4.5": {
-    "en": "New pris api for all EU markets you dont need to have tibber as provider"
   },
   "14.0.0": {
     "en": "New pris api for all EU markets you don"
@@ -148,6 +145,5 @@
   },
   "14.0.11": {
     "en": "New flowcards"
->>>>>>> f8ef03e8
   }
 }